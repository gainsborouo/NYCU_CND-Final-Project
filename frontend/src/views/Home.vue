<template>
  <div class="flex h-[calc(100vh-3.5rem)] bg-gray-950 text-gray-100 font-sans">
    <!-- Not Logged In View -->
    <div v-if="!isLoggedIn" class="w-full flex items-center justify-center">
      <div class="text-center space-y-6">
        <h1 class="text-5xl font-bold text-gray-100">Document Center</h1>
        <p class="text-xl text-gray-400 py-4">
          A collaborative platform for managing and sharing documents
        </p>
        <div class="pt-8">
          <router-link
            to="/login"
            class="px-6 py-3 bg-cyan-700 text-white rounded-lg hover:bg-cyan-600 transition-colors duration-300"
          >
            Get Started
          </router-link>
        </div>
      </div>
    </div>

    <!-- Logged In View -->
    <div v-else class="w-full p-6 overflow-auto">
      <div class="max-w-6xl mx-auto">
        <div class="flex justify-between items-center mb-8">
          <h2 class="text-2xl font-bold text-gray-100">Your Documents</h2>
          <button
            @click="showCreateModal = true"
            class="px-4 py-2 bg-cyan-700 text-white rounded-lg hover:bg-cyan-600 transition-colors duration-300 flex items-center gap-2"
          >
            <svg
              xmlns="http://www.w3.org/2000/svg"
              class="h-5 w-5"
              viewBox="0 0 20 20"
              fill="currentColor"
            >
              <path
                fill-rule="evenodd"
                d="M10 3a1 1 0 011 1v5h5a1 1 0 110 2h-5v5a1 1 0 11-2 0v-5H4a1 1 0 110-2h5V4a1 1 0 011-1z"
                clip-rule="evenodd"
              />
            </svg>
            New Document
          </button>
        </div>

        <div class="grid grid-cols-1 md:grid-cols-2 xl:grid-cols-3 gap-6">
          <div
            v-for="doc in documents"
            :key="doc.id"
            class="flex flex-col bg-gray-800 rounded-lg overflow-hidden border border-gray-700"
          >
            <div class="p-6 flex-grow">
              <div class="flex justify-between items-start mb-4">
                <h3 class="text-lg font-semibold text-gray-100 truncate mr-4">
                  {{ doc.title }}
                </h3>
                <span
                  :class="getStatusClass(doc.status)"
                  class="px-2 py-1 rounded-full text-xs whitespace-nowrap"
                >
                  {{ mapStatus(doc.status) }}
                </span>
              </div>

              <p
                class="text-gray-400 text-sm mb-4 line-clamp-2 h-[2.5rem] overflow-hidden"
              >
                {{ doc.description }}
              </p>

              <div class="flex items-center text-xs text-gray-400 gap-2 mt-2">
<<<<<<< HEAD
                <span class="text-cyan-500">{{ doc.creatorId }}</span>
                <span>•</span>
                <span>Last edited {{ formatDate(doc.updatedAt) }}</span>
=======
                <span class="text-cyan-500">{{ doc.realmId }}</span>
                <span>•</span>
                <span>{{ doc.updatedAt }}</span>
>>>>>>> 613b1a16
              </div>
            </div>

            <div
              class="p-4 border-t border-gray-700 bg-gray-800/50 min-h-[4rem] flex items-center"
            >
              <div class="flex justify-end gap-3 w-full">
                <!-- Draft actions -->
                <template v-if="doc.status === 'draft'">
                  <button
                    @click="editDocument(doc.id)"
                    class="text-xs px-3 py-1.5 border border-cyan-700 text-cyan-700 rounded hover:bg-cyan-700 hover:text-white transition-colors duration-200"
                  >
                    Edit
                  </button>
                  <button
                    @click="submitForReview(doc.id)"
                    class="text-xs px-3 py-1.5 bg-cyan-700 text-white rounded hover:bg-cyan-600 transition-colors duration-200"
                  >
                    Submit for Review
                  </button>
                </template>

                <!-- Pending Review actions -->
                <template v-if="doc.status === 'Pending Review'">
                  <button
                    v-if="isReviewer"
                    @click="reviewDocument(doc.id)"
                    class="text-xs px-3 py-1.5 bg-cyan-700 text-white rounded hover:bg-cyan-600 transition-colors duration-200"
                  >
                    Review
                  </button>
                  <span v-else class="text-xs text-gray-400">
                    Waiting for review...
                  </span>
                </template>

                <!-- Published actions -->
                <template v-if="doc.status === 'Published'">
                  <button
                    @click="viewDocument(doc.id)"
                    class="text-xs px-3 py-1.5 bg-cyan-700 text-white rounded hover:bg-cyan-600 transition-colors duration-200"
                  >
                    View
                  </button>
                  <button
                    @click="createNewVersion(doc.id)"
                    class="text-xs px-3 py-1.5 border border-cyan-700 text-cyan-700 rounded hover:bg-cyan-700 hover:text-white transition-colors duration-200"
                  >
                    New Version
                  </button>
                </template>
              </div>
            </div>
          </div>
        </div>

        <!-- Create Document Modal -->
        <div
          v-if="showCreateModal"
          class="fixed inset-0 bg-gray-950/90 flex items-center justify-center p-4"
        >
          <div class="bg-gray-800 rounded-lg p-6 w-full max-w-md">
            <h3 class="text-xl font-semibold mb-4">Create New Document</h3>
            <form @submit.prevent="createDocument">
              <div class="mb-4">
                <label class="block text-sm font-medium mb-2">Title</label>
                <input
                  v-model="newDocument.title"
                  type="text"
                  class="w-full px-3 py-2 bg-gray-700 rounded-lg text-white focus:ring-2 focus:ring-cyan-500 outline-none"
                  required
                />
              </div>
              <div class="mb-4">
                <label class="block text-sm font-medium mb-2"
                  >Description</label
                >
                <textarea
                  v-model="newDocument.description"
                  class="w-full px-3 py-2 bg-gray-700 rounded-lg text-white focus:ring-2 focus:ring-cyan-500 outline-none"
                  rows="3"
                ></textarea>
              </div>
              <div class="mb-6">
                <label class="block text-sm font-medium mb-2">Group</label>
                <select
                  v-model="newDocument.realmId"
                  class="w-full px-3 py-2 bg-gray-700 rounded-lg text-white focus:ring-2 focus:ring-cyan-500 outline-none"
                  required
                >
                  <option value="" disabled>Select a group</option>
                  <option
                    v-for="group in userGroups"
                    :key="group.id"
                    :value="group.id"
                  >
                    {{ group.name }}
                  </option>
                </select>
              </div>
              <div class="flex justify-end gap-3">
                <button
                  type="button"
                  @click="showCreateModal = false"
                  class="px-4 py-2 text-gray-300 hover:text-white"
                >
                  Cancel
                </button>
                <button
                  type="submit"
                  class="px-4 py-2 bg-cyan-700 text-white rounded-lg hover:bg-cyan-600"
                >
                  Create
                </button>
              </div>
            </form>
          </div>
        </div>
      </div>
    </div>
  </div>
</template>

<script>
import { ref, computed, onMounted } from "vue";
import { useRouter, useRoute } from "vue-router";
import { documentService } from "../services/api";
import { authStore } from "../store/auth";

export default {
  name: "Home",
  setup() {
    const router = useRouter();
    const route = useRoute();
    const documents = ref([]);
    const isLoggedIn = computed(() => authStore.token);
    const isReviewer = ref(true);
    const showCreateModal = ref(false);
    const userGroups = ref([]);
    const newDocument = ref({
      title: "",
      description: "",
      creatorId: "",
    });

    const getUserGroups = () => {
      try {
        const token = authStore.token;
        if (!token) return [];

        const payload = JSON.parse(atob(token.split(".")[1]));
        const realmRoles = payload.realm_roles || {};

        return Object.entries(realmRoles).map(([id, roles]) => ({
          id,
          name: `Group ${id}`,
          roles,
        }));
      } catch (error) {
        console.error("Error parsing user groups:", error);
        return [];
      }
    };

    const mapStatus = (status) => {
      const statusMap = {
<<<<<<< HEAD
        draft: "Draft",
        pending_review: "Pending Review",
        published: "Published",
        rejected: "Rejected",
=======
        'draft': 'Draft',
        'pending_review': 'Pending Review',
        'published': 'Published',
        'rejected': 'Rejected'
>>>>>>> 613b1a16
      };
      return statusMap[status?.toLowerCase()] || status;
    };

    const getStatusClass = (status) => {
      const mappedStatus = mapStatus(status);
      const classes = {
        'Draft': 'bg-gray-600 text-gray-100',
        'Pending Review': 'bg-yellow-600 text-yellow-100',
        'Published': 'bg-green-600 text-green-100',
        'Rejected': 'bg-red-600 text-red-100',
      };
<<<<<<< HEAD
      return classes[mappedStatus] || "bg-gray-600 text-gray-100";
=======
      return classes[mappedStatus] || 'bg-gray-600 text-gray-100';
>>>>>>> 613b1a16
    };

    const fetchDocuments = async () => {
      try {
        const response = await documentService.getAllDocuments();
        documents.value = response.data;
      } catch (error) {
        console.error("Error fetching documents:", error);
      }
    };

    const submitForReview = async (docId) => {
      try {
        const reviewerId = "some-reviewer-id";
        await documentService.submitForReview(docId, reviewerId);
        await fetchDocuments();
      } catch (error) {
        console.error("Error submitting for review:", error);
      }
    };

    const editDocument = (docId) => {
      if (!docId) {
        console.error("No document ID provided");
        return;
      }
      router.push(`/editor/${docId}`);
    };

    const reviewDocument = (docId) => {
      if (!docId) {
        console.error("No document ID provided");
        return;
      }
      router.push(`/review/${docId}`);
    };

    const viewDocument = (docId) => {
      if (!docId) {
        console.error("No document ID provided");
        return;
      }
      router.push(`/viewer/${docId}`);
    };

    const createNewVersion = async (docId) => {
      if (!docId) {
        console.error("No document ID provided");
        return;
      }
      try {
        const response = await documentService.createDocument({
          originalId: docId,
          type: "new_version",
        });
        router.push(`/editor/${response.data.id}`);
      } catch (error) {
        console.error("Error creating new version:", error);
      }
    };

    const createDocument = async () => {
      try {
        const response = await documentService.createDocument({
          title: newDocument.value.title,
          description: newDocument.value.description,
          creatorId: newDocument.value.creatorId,
        });

        showCreateModal.value = false;
        if (response.data && response.data.id) {
          router.push(`/editor/${response.data.id}`);
          // Reset form
          newDocument.value = {
            title: "",
            description: "",
          };
        }
      } catch (error) {
        console.error("Error creating document:", error);
        // You might want to show an error message to the user here
      }
    };

    const formatDate = (dateString) => {
      if (!dateString) return "";
      const date = new Date(dateString);
      const year = date.getFullYear();
      const month = String(date.getMonth() + 1).padStart(2, '0');
      const day = String(date.getDate()).padStart(2, '0');
      return `${year}/${month}/${day}`;
    };

    // Update onMounted to set userGroups
    onMounted(async () => {
      if (isLoggedIn.value) {
        await fetchDocuments();
        userGroups.value = getUserGroups();
      }
    });

    return {
      isLoggedIn,
      isReviewer,
      documents,
      getStatusClass,
      mapStatus,
      submitForReview,
      editDocument,
      reviewDocument,
      viewDocument,
      createNewVersion,
      showCreateModal,
      newDocument,
      createDocument,
      userGroups,
<<<<<<< HEAD
      formatDate,
=======
>>>>>>> 613b1a16
    };
  },
};
</script><|MERGE_RESOLUTION|>--- conflicted
+++ resolved
@@ -69,15 +69,9 @@
               </p>
 
               <div class="flex items-center text-xs text-gray-400 gap-2 mt-2">
-<<<<<<< HEAD
                 <span class="text-cyan-500">{{ doc.creatorId }}</span>
                 <span>•</span>
                 <span>Last edited {{ formatDate(doc.updatedAt) }}</span>
-=======
-                <span class="text-cyan-500">{{ doc.realmId }}</span>
-                <span>•</span>
-                <span>{{ doc.updatedAt }}</span>
->>>>>>> 613b1a16
               </div>
             </div>
 
@@ -245,17 +239,10 @@
 
     const mapStatus = (status) => {
       const statusMap = {
-<<<<<<< HEAD
         draft: "Draft",
         pending_review: "Pending Review",
         published: "Published",
         rejected: "Rejected",
-=======
-        'draft': 'Draft',
-        'pending_review': 'Pending Review',
-        'published': 'Published',
-        'rejected': 'Rejected'
->>>>>>> 613b1a16
       };
       return statusMap[status?.toLowerCase()] || status;
     };
@@ -268,11 +255,7 @@
         'Published': 'bg-green-600 text-green-100',
         'Rejected': 'bg-red-600 text-red-100',
       };
-<<<<<<< HEAD
       return classes[mappedStatus] || "bg-gray-600 text-gray-100";
-=======
-      return classes[mappedStatus] || 'bg-gray-600 text-gray-100';
->>>>>>> 613b1a16
     };
 
     const fetchDocuments = async () => {
@@ -389,10 +372,7 @@
       newDocument,
       createDocument,
       userGroups,
-<<<<<<< HEAD
       formatDate,
-=======
->>>>>>> 613b1a16
     };
   },
 };
